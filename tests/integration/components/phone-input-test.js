import { module, test } from 'qunit';
import { setupRenderingTest } from 'ember-qunit';
import { fillIn, render, find } from '@ember/test-helpers';
import { hbs } from 'ember-cli-htmlbars';

module('Integration | Component | phone-input', function(hooks) {
  setupRenderingTest(hooks);

  hooks.beforeEach(async function() {
    await this.owner.lookup('service:phone-input').load();
  });

  test('renders an input of type tel', async function(assert) {
    assert.expect(1);

    await this.owner.lookup('service:phone-input').load();

    await render(hbs`{{phone-input number='1111'}}`);

    assert.dom('input').hasAttribute('type', 'tel');
  });

  test('renders the value', async function(assert) {
    assert.expect(3);

    await this.owner.lookup('service:phone-input').load();

    const newValue = '2';
    this.set('number', null);
    this.set('update', () => {});

    await render(hbs`{{phone-input number=number update=(action update)}}`);

    assert.dom('input').hasValue('');

    this.set('update', value => {
      assert.equal(value, newValue);
      this.set('number', newValue);
    });

    await fillIn('input', newValue);

    assert.dom('input').hasValue(newValue);
  });

  test('renders the value with separate dial code option', async function(assert) {
    assert.expect(3);

    await this.owner.lookup('service:phone-input').load();

    const newValue = '2';
    this.set('separateDialNumber', null);
    this.set('update', value => {
      this.set('separateDialNumber', value);
    });

    await render(
      hbs`{{phone-input separateDialCode=true number=separateDialNumber update=(action update)}}`
    );

    assert.dom('input').hasValue('');
    assert.dom('.selected-dial-code').hasText('+1');

    await fillIn('input', newValue);

    assert.dom('input').hasValue(newValue);
  });

  test('can update the country', async function(assert) {
    assert.expect(2);

    await this.owner.lookup('service:phone-input').load();

    const country = 'us';
    this.set('number', null);
    this.set('update', () => {});
    this.set('country', country);

    await render(
      hbs`{{phone-input country=country number=number update=(action update)}}`
    );

    assert.dom('.iti-flag').hasClass('us');

    this.set('country', 'nz');

    assert.dom('.iti-flag').hasClass('nz');
  });

  test('can update the country', async function(assert) {
    assert.expect(2);

    await this.owner.lookup('service:phone-input').load();

    const country = 'fr';
    const validFrenchNumber = '0622334455';
    this.set('number', null);
    this.set('country', country);
    this.set('update', () => {});

    await render(
      hbs`{{phone-input country=country number=number update=(action update)}}`
    );

    this.set('update', (number, { isValidNumber }) => {
      assert.ok(isValidNumber);
    });

    await fillIn('input', validFrenchNumber);

    this.set('update', (number, { isValidNumber }) => {
      assert.notOk(isValidNumber);
    });

    this.set('country', 'pt');
  });

  test('can be disabled', async function(assert) {
    this.set('number', null);
    this.set('update', () => {});

<<<<<<< HEAD
    this.set('country', 'pt')
  })

  test('can prevent the dropdown', async function(assert) {
    assert.expect(1)

    await this.owner.lookup('service:phone-input').load()

    this.set('update', value => {
      this.set('allowDropdown', value)
    })

    await render(
      hbs`{{phone-input allowDropdown=false update=(action update)}}`
    )

    assert.dom('ul.country-list').doesNotExist()
  })
})
=======
    await render(hbs`{{phone-input number=number update=(action update)}}`);

    assert.notOk(find('input').disabled);

    await render(
      hbs`{{phone-input disabled=true number=number update=(action update)}}`
    );
    assert.ok(find('input').disabled);
  });
});
>>>>>>> 5be9f6a7
<|MERGE_RESOLUTION|>--- conflicted
+++ resolved
@@ -119,27 +119,6 @@
     this.set('number', null);
     this.set('update', () => {});
 
-<<<<<<< HEAD
-    this.set('country', 'pt')
-  })
-
-  test('can prevent the dropdown', async function(assert) {
-    assert.expect(1)
-
-    await this.owner.lookup('service:phone-input').load()
-
-    this.set('update', value => {
-      this.set('allowDropdown', value)
-    })
-
-    await render(
-      hbs`{{phone-input allowDropdown=false update=(action update)}}`
-    )
-
-    assert.dom('ul.country-list').doesNotExist()
-  })
-})
-=======
     await render(hbs`{{phone-input number=number update=(action update)}}`);
 
     assert.notOk(find('input').disabled);
@@ -149,5 +128,20 @@
     );
     assert.ok(find('input').disabled);
   });
-});
->>>>>>> 5be9f6a7
+
+  test('can prevent the dropdown', async function(assert) {
+    assert.expect(1);
+
+    await this.owner.lookup('service:phone-input').load();
+
+    this.set('update', value => {
+      this.set('allowDropdown', value);
+    });
+
+    await render(
+      hbs`{{phone-input allowDropdown=false update=(action update)}}`
+    );
+
+    assert.dom('ul.country-list').doesNotExist();
+  });
+});