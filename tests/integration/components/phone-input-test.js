--- conflicted
+++ resolved
@@ -1,12 +1,7 @@
 import { module, test } from 'qunit'
 import { setupRenderingTest } from 'ember-qunit'
-<<<<<<< HEAD
 import { fillIn, render, find } from '@ember/test-helpers'
-import hbs from 'htmlbars-inline-precompile'
-=======
-import { fillIn, render } from '@ember/test-helpers'
 import { hbs } from 'ember-cli-htmlbars'
->>>>>>> 80b9ac42
 
 module('Integration | Component | phone-input', function(hooks) {
   setupRenderingTest(hooks)
