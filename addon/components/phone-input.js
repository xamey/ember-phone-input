<<<<<<< HEAD
/* global intlTelInputUtils */

import Component from '@ember/component'
import { assert } from '@ember/debug'
import { isPresent } from '@ember/utils'

const { intlTelInput } = window

const PHONE_NUMBER_FORMAT = 'E164' // https://en.wikipedia.org/wiki/E.164
=======
import Component from '@ember/component';
import { assert } from '@ember/debug';
import { inject as service } from '@ember/service';
>>>>>>> 5be9f6a7

/**
  A phone-input component. Usage:
  ```hbs
    {{phone-input
    allowDropdown=false
    autoPlaceholder='aggressive'
    disabled=true
    initialCountry='fr'
    number='123'
    onlyCountries=europeanCountries
    preferredCountries=englishSpeakingCountries
    separateDialCode=true
    update=(action 'handleUpdate')}}
  ```

  @class PhoneInput
  @public
*/

export default Component.extend({
  tagName: 'input',

  attributeBindings: ['type', 'disabled'],
  type: 'tel',

  phoneInput: service(),

  init() {
    this._super(...arguments);

    this._iti = this._iti || null;

    /**
     * Setting this to true will disabled the input and the country dropdown.
     * Defaults to `false`
     * @argument disabled
     * @type {boolean}
     */
    this.disabled = this.disabled || false;

    /**
      The international phone number. This is the main data supposed
      to be persisted / handled.

      @argument number
      @type {string}
    */
    this.number = this.number || null;

    /**
      Whether or not to allow the dropdown. If disabled, there is no dropdown arrow, and the selected flag is not clickable. Also we display the selected flag on the right instead because it is just a marker of state.

      @argument allowDropdown
      @type {boolean}
    */

    this.allowDropdown = isPresent(this.allowDropdown)
      ? this.allowDropdown
      : true

    /**
      Add or remove input placeholder with an example number for the selected
      country. Possible values are 'polite', 'aggressive' and 'off'. Defaults to
      'polite'.

      @argument autoPlaceholder
      @type {string}
    */
    this.autoPlaceholder = this.autoPlaceholder || 'polite';

    /**
      It will just be the first country in the list. Set the initial country by
      it's country code. Defaults to ''.

      @argument initialCountry
      @type {string}
    */
    this.initialCountry = this.initialCountry || '';

    /**
      It will force the selected country. Set the country by it's country code.
      Usefull if you want to provide the component with a country, instead of
      using the built-in country dropdown.
      Defaults to ''.

      @argument country
      @type {string}
    */
    this.country = this.country || '';

    /**
      Display only the countries you specify -
      [see example](http://jackocnr.com/lib/intl-tel-input/examples/gen/only-countries-europe.html).

      @argument onlyCountries
      @type {Array}
    */
    this.onlyCountries = this.onlyCountries || [];

    /**
      Specify the countries to appear at the top of the list.

      @argument preferredCountries
      @type {Array}
    */
    this.preferredCountries = this.preferredCountries || ['us', 'gb'];

    /**
      Display the country dial code next to the selected flag so it's not part of the typed number

      @argument separateDialCode
      @type {boolean}
    */
    this.separateDialCode = this.separateDialCode || false;

    /**
      You have to implement this function to update the `number`.

      @argument update
      @param {string} number The international phoneNumber
      @param {Object} metadata The phoneNumber metadata
      @param {string} metadata.extension The extension part of the current number, so if the number was '+1 (702) 123-1234 ext. 12345' this would return '12345'.
      @param {Object} metadata.selectedCountryData The country data for the currently selected flag.
      @param {boolean} metadata.isValidNumber The validity of the current `phoneNumber`.
    */
    this.update = this.update || function() {};

    const validAutoPlaceholer = ['polite', 'aggressive', 'off'].includes(
      this.autoPlaceholder
    );

    assert(
      "`autoPlaceholder` possible values are 'polite', 'aggressive' and 'off'",
      validAutoPlaceholer
    );
  },

  input() {
    const internationalPhoneNumber = this._iti.getNumber();

    var meta = this._metaData(this._iti);
    this.update(internationalPhoneNumber, meta);

    return true;
  },

  didInsertElement() {
    this._super(...arguments);

    const {
      allowDropdown,
      autoPlaceholder,
      initialCountry,
      onlyCountries,
      preferredCountries,
      separateDialCode
    } = this;

    var input = document.getElementById(this.elementId);
    var _iti = this.phoneInput.intlTelInput(input, {
      autoHideDialCode: true,
      nationalMode: true,
      allowDropdown,
      autoPlaceholder,
      initialCountry,
      onlyCountries,
      preferredCountries,
      separateDialCode
    });

    const number = this.number;
    if (number) {
      _iti.setNumber(number);
    }
    this._iti = _iti;

    if (this.initialCountry) {
      this._iti.setCountry(this.initialCountry);
    }

    this.update(number, this._metaData(_iti));

    this.onCountryChange = () => {
      this._iti.setCountry(this._iti.getSelectedCountryData().iso2);
      this.input();
    };
    this.element.addEventListener('countrychange', this.onCountryChange);
  },

  // this is a trick to format the number on user input
  didRender() {
    this._super(...arguments);

    if (!this._iti) {
      return;
    }

    if (this.country) {
      this._iti.setCountry(this.country);
    }

    if (this.number) {
      this._iti.setNumber(this.number);
    }
  },

  willDestroyElement() {
    this._iti.destroy();
    this.element.removeEventListener('countrychange', this.onCountryChange);

    this._super(...arguments);
  },

  _metaData(iti) {
    const extension = iti.getExtension();
    const selectedCountryData = iti.getSelectedCountryData();
    const isValidNumber = iti.isValidNumber();

    return {
      extension,
      selectedCountryData,
      isValidNumber
    };
  }
});<|MERGE_RESOLUTION|>--- conflicted
+++ resolved
@@ -1,18 +1,7 @@
-<<<<<<< HEAD
-/* global intlTelInputUtils */
-
-import Component from '@ember/component'
-import { assert } from '@ember/debug'
-import { isPresent } from '@ember/utils'
-
-const { intlTelInput } = window
-
-const PHONE_NUMBER_FORMAT = 'E164' // https://en.wikipedia.org/wiki/E.164
-=======
 import Component from '@ember/component';
 import { assert } from '@ember/debug';
 import { inject as service } from '@ember/service';
->>>>>>> 5be9f6a7
+import { isPresent } from '@ember/utils';
 
 /**
   A phone-input component. Usage:
@@ -72,7 +61,7 @@
 
     this.allowDropdown = isPresent(this.allowDropdown)
       ? this.allowDropdown
-      : true
+      : true;
 
     /**
       Add or remove input placeholder with an example number for the selected
